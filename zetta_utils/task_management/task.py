--- conflicted
+++ resolved
@@ -14,10 +14,6 @@
 from .db.models import (
     DependencyModel,
     SegmentModel,
-<<<<<<< HEAD
-=======
-    SegmentTypeModel,
->>>>>>> 702bd7cc
     TaskModel,
     TaskTypeModel,
     UserModel,
