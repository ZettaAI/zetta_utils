--- conflicted
+++ resolved
@@ -8,9 +8,7 @@
 from zetta_utils import log
 from zetta_utils.task_management.db.models import TaskFeedbackModel, TaskModel
 from zetta_utils.task_management.db.session import get_session_context
-<<<<<<< HEAD
 from zetta_utils.task_management.segment_link import get_segment_link
-=======
 from zetta_utils.task_management.merge_edit import (
     create_merge_edit,
     get_merge_edit_by_id,
@@ -23,7 +21,7 @@
     get_split_edits_by_task,
     get_split_edits_by_user,
 )
->>>>>>> 02ed4956
+
 from zetta_utils.task_management.task import (
     get_task,
     release_task,
@@ -255,7 +253,6 @@
                 feedback_color = "yellow"
             elif feedback_type == "Inaccurate":
                 feedback_color = "red"
-<<<<<<< HEAD
 
             feedback_data.append(
                 {
@@ -271,26 +268,11 @@
                     "feedback_task_id": feedback.feedback_task_id,
                 }
             )
-=======
-            
-            feedback_data.append({
-                "task_id": feedback.task_id,
-                "task_link": original_task.ng_state if original_task else None,
-                "feedback_link": feedback_task.ng_state if feedback_task else None,
-                "feedback": feedback_type,
-                "feedback_color": feedback_color,
-                "note": feedback_task.note if feedback_task else None,
-                "created_at": feedback.created_at.isoformat() if feedback.created_at else None,
-                "user_id": feedback.user_id,
-                "feedback_id": feedback.feedback_id,
-                "feedback_task_id": feedback.feedback_task_id,
-            })
->>>>>>> 02ed4956
 
         return feedback_data
 
 
-<<<<<<< HEAD
+
 @api.get("/projects/{project_name}/segments/{seed_id}/link")
 async def get_segment_link_api(
     project_name: str,
@@ -320,7 +302,7 @@
         return {"link": link}
     except ValueError as e:
         raise HTTPException(status_code=404, detail=str(e))
-=======
+
 @api.post("/projects/{project_name}/split_edit")
 async def create_split_edit_api(
     project_name: str,
@@ -477,5 +459,4 @@
         raise
     except Exception as e:
         logger.error(f"Failed to get merge edit by ID: {e}")
-        raise HTTPException(status_code=500, detail=f"Failed to get merge edit: {str(e)}")
->>>>>>> 02ed4956
+        raise HTTPException(status_code=500, detail=f"Failed to get merge edit: {str(e)}")