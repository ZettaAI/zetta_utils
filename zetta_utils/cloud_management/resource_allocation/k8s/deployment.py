--- conflicted
+++ resolved
@@ -97,13 +97,10 @@
     gpu_accelerator_type: str | None = None,
     adc_available: bool = False,
     cave_secret_available: bool = False,
-<<<<<<< HEAD
     suppress_worker_logs: bool = False,
     resource_monitor_interval: float | None = 1.0,
-=======
     required_zones: list[str] | None = None,
     preferred_zones: list[str] | None = None,
->>>>>>> ca15a9d0
 ):
     if labels is None:
         labels_final = {"run_id": run_id}
