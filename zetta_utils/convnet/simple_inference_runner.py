from __future__ import annotations

import attrs
import numpy as np
import torch
from numpy import typing as npt
from typeguard import typechecked

from zetta_utils import builder, convnet, tensor_ops
from zetta_utils.tensor_ops.convert import to_np, to_torch
from zetta_utils.tensor_typing import Tensor


@builder.register("SimpleInferenceRunner")
@attrs.mutable
@typechecked
class SimpleInferenceRunner:  # pragma: no cover
    # Don't create the model during initialization for efficient serialization
    model_path: str
    apply_sigmoid: bool = False
    is_3d: bool = False
    skip_zeros: bool = True
    output_channels: int | None = None

    def __call__(self, src: Tensor) -> npt.NDArray:
        if torch.cuda.is_available():
            device = "cuda"
        else:
            device = "cpu"

<<<<<<< HEAD
        if self.is_3d:
            src = tensor_ops.unsqueeze_to(src, 5)

        if self.skip_zeros and (src != 0).sum() == 0:
            output_shape = list(src.shape)
            if self.output_channels is not None:
                output_shape[1] = self.output_channels
            return np.zeros(output_shape)

        # load model during the call _with caching_\
        model = convnet.utils.load_model(self.model_path, device=device, use_cache=True)

        result = model(to_torch(src).to(device))
        if self.apply_sigmoid:
            result = torch.sigmoid(result)

        result_np = to_np(result)
        return result_np
=======
        # load model during the call _with caching_
        model = convnet.utils.load_model(self.model_path, device=device, use_cache=True).eval()

        if self.unsqueeze_to is not None:
            src = tensor_ops.unsqueeze_to(src, self.unsqueeze_to)
        with torch.no_grad():
            result = to_np(model(to_torch(src).to(device)))
        return result
>>>>>>> bdf7683a
<|MERGE_RESOLUTION|>--- conflicted
+++ resolved
@@ -28,7 +28,6 @@
         else:
             device = "cpu"
 
-<<<<<<< HEAD
         if self.is_3d:
             src = tensor_ops.unsqueeze_to(src, 5)
 
@@ -38,22 +37,13 @@
                 output_shape[1] = self.output_channels
             return np.zeros(output_shape)
 
-        # load model during the call _with caching_\
-        model = convnet.utils.load_model(self.model_path, device=device, use_cache=True)
-
-        result = model(to_torch(src).to(device))
+        # load model during the call _with caching_
+        model = convnet.utils.load_model(self.model_path, device=device, use_cache=True).eval()
+        with torch.no_grad():
+            result = model(to_torch(src).to(device))
         if self.apply_sigmoid:
             result = torch.sigmoid(result)
 
         result_np = to_np(result)
         return result_np
-=======
-        # load model during the call _with caching_
-        model = convnet.utils.load_model(self.model_path, device=device, use_cache=True).eval()
 
-        if self.unsqueeze_to is not None:
-            src = tensor_ops.unsqueeze_to(src, self.unsqueeze_to)
-        with torch.no_grad():
-            result = to_np(model(to_torch(src).to(device)))
-        return result
->>>>>>> bdf7683a
