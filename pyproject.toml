--- conflicted
+++ resolved
@@ -25,7 +25,7 @@
   "requests-oauthlib==1.3.1", # version conflicts otherwise
   "cloud-files == 4.20.1",
   "packaging >= 23.2",
-  "pdbp",
+  "pdbp >= 1.5.3",
 ]
 description = "Zetta AI Connectomics Toolkit"
 keywords = ["neuroscience connectomics EM"]
@@ -75,6 +75,7 @@
   "sphinxcontrib-htmlhelp == 2.0.1",
   "sphinxcontrib-qthelp == 1.0.3",
   "sphinxcontrib-serializinghtml == 1.1.5",
+  "pdbp >= 1.5.3",
 ]
 gcfs-exceptions = [
   "gcsfs >= 2023.3.0",
@@ -245,11 +246,7 @@
 
 [tool.pylint.main]
 extension-pkg-whitelist = "numpy,cc3d,fastremap"
-<<<<<<< HEAD
-ignore-paths = ["^docs/*", "^specs/*"]
-=======
 ignore-paths = ["^docs/*", "^scripts/*", "^specs/*"]
->>>>>>> 9d1429d2
 load-plugins = "pylint.extensions.no_self_use"
 
 [tool.pylint.options]
@@ -275,4 +272,4 @@
 [tool.isort]
 known_third_party = "wandb"
 profile = "black"
-skip = ["__init__.py"]+skip = ["__init__.py", "specs"]