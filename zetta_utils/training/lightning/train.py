--- conflicted
+++ resolved
@@ -305,13 +305,8 @@
 @typeguard.typechecked
 def lightning_train_remote(
     worker_image: str,
-<<<<<<< HEAD
     worker_resources: dict[str, int | float | str],
-    spec_path: str,
-=======
-    worker_resources: dict,
     spec_path: str | dict | BuilderPartial,
->>>>>>> 7a2f3f4f
     num_nodes: int = 1,
     retry_count: int = 3,
     env_vars: Optional[Dict[str, str]] = None,
