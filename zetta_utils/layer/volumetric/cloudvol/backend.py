# pylint: disable=missing-docstring
from __future__ import annotations

from copy import deepcopy
from typing import Any, Dict, Optional, Union

import attrs
import cachetools
import cloudvolume as cv
import numpy as np
from cloudvolume import CloudVolume
from cloudvolume.exceptions import ScaleUnavailableError
from numpy import typing as npt

from zetta_utils.common import abspath, is_local
from zetta_utils.geometry import Vec3D

from ...precomputed import PrecomputedInfoSpec, get_info
from .. import VolumetricBackend, VolumetricIndex

_cv_cache: cachetools.LRUCache = cachetools.LRUCache(maxsize=2048)
_cv_cached: Dict[str, set] = {}

IN_MEM_CACHE_NUM_BYTES_PER_CV = 128 * 1024 ** 2


# To avoid reloading info file - note that an empty provenance is passed
# since otherwise the CloudVolume's __new__ will download the provenance
# TODO: Use `assume_metadata` off of the cached info, using `get_info`.
# Cannot use regular hashkey as the resolutions used need to be tracked
def _get_cv_cached(
    path: str,
    resolution: Optional[Vec3D] = None,
    cache_bytes_limit: Optional[int] = None,
    **kwargs,
) -> cv.frontends.precomputed.CloudVolumePrecomputed:
    path_ = abspath(path)
    if cache_bytes_limit is None:
        cache_bytes_limit = IN_MEM_CACHE_NUM_BYTES_PER_CV
    if (path_, resolution) in _cv_cache:
<<<<<<< HEAD
        cvol = _cv_cache[(path_, resolution)]
        if cvol.image.lru.size > cache_bytes_limit:
            # only resize LRU cache if requested a smaller size than previously created
            cvol.image.lru.resize(cache_bytes_limit)
        return cvol
=======
        return _cv_cache[(path_, resolution)]

    info = get_info(path_) if not path_.startswith("graphene://") else None
>>>>>>> f28bd915
    if resolution is not None:
        try:
            result = CloudVolume(
                path_,
                info=info,
                provenance={},
                mip=tuple(resolution),
                lru_bytes=cache_bytes_limit,
                **kwargs,
            )
        except ScaleUnavailableError as e:
            raise ScaleUnavailableError(f"{path_} - {e}") from e
    else:
        result = CloudVolume(
            path_,
            info=info,
            provenance={},
            lru_bytes=cache_bytes_limit,
            **kwargs,
        )
    _cv_cache[(path_, resolution)] = result
    if path_ not in _cv_cached:
        _cv_cached[path_] = set()
    _cv_cached[path_].add(resolution)
    return result


def _clear_cv_cache(path: str | None = None) -> None:  # pragma: no cover
    if path is None:
        _cv_cached.clear()
        _cv_cache.clear()
        return
    path_ = abspath(path)
    resolutions = _cv_cached.pop(path_, None)
    if resolutions is not None:
        for resolution in resolutions:
            _cv_cache.pop((path_, resolution), None)


@attrs.mutable
class CVBackend(VolumetricBackend):  # pylint: disable=too-few-public-methods
    """
    Backend for peforming IO on Neuroglancer datasts using CloudVolume library.
    Read data will be a ``npt.NDArray`` in ``CXYZ`` dimension order.
    Write data is expected to be a ``npt.NDArray`` or ``np.ndarray`` in ``CXYZ``
    dimension order.
    :param path: CloudVolume path. Can be given as relative or absolute.
    :param cv_kwargs: Parameters that will be passed to the CloudVolume constructor.
        ``mip`` keyword must not be present in ``cv_kwargs``, as the read resolution
        is passed in as a part of index to the backend.
    :param info_spec: Specification for the info file for the layer. If None, the
        info is assumed to exist.
    :param on_info_exists: Behavior mode for when both `info_spec` is given and
        the layer info already exists.


    """

    path: str
    cv_kwargs: Dict[str, Any] = attrs.field(factory=dict)
    info_spec: PrecomputedInfoSpec | None = None
    info_overwrite: bool = False
    info_keep_existing_scales: bool = True
    cache_bytes_limit: Optional[int] = None

    def __attrs_post_init__(self):
        if "mip" in self.cv_kwargs:
            raise ValueError(  # pragma: no cover
                "Attempting to initialize CVBackend with a static MIP is not supported. "
                "Please provide the intended resolution through the index"
            )

        self._set_cv_defaults()

        if not self.path.startswith("graphene://"):
            if self.info_spec is None:
                self.info_spec = PrecomputedInfoSpec(info_path=self.path)
            overwritten = self.info_spec.update_info(
                self.path,
                overwrite=self.info_overwrite,
                keep_existing_scales=self.info_keep_existing_scales,
            )
            if overwritten:
                _clear_cv_cache(self.path)

    def _set_cv_defaults(self):
        self.cv_kwargs.setdefault("bounded", False)
        self.cv_kwargs.setdefault("progress", False)
        self.cv_kwargs.setdefault("autocrop", False)
        self.cv_kwargs.setdefault("non_aligned_writes", False)
        self.cv_kwargs.setdefault("cache", False)
        self.cv_kwargs.setdefault("compress_cache", False)
        self.cv_kwargs.setdefault("compress", None)
        self.cv_kwargs.setdefault("cdn_cache", False)
        self.cv_kwargs.setdefault("fill_missing", True)
        self.cv_kwargs.setdefault("delete_black_uploads", True)
        self.cv_kwargs.setdefault("agglomerate", True)
        self.cv_kwargs.setdefault("lru_encoding", "raw")

    @property
    def name(self) -> str:  # pragma: no cover
        return self.path

    @name.setter
    def name(self, name: str) -> None:  # pragma: no cover
        raise NotImplementedError(
            "cannot set `name` for CVBackend directly;"
            " use `backend.with_changes(name='name')` instead."
        )

    @property
    def dtype(self) -> np.dtype:
        result = _get_cv_cached(
            self.path, cache_bytes_limit=self.cache_bytes_limit, **self.cv_kwargs
        )

        return np.dtype(result.data_type)

    @property
    def num_channels(self) -> int:  # pragma: no cover
        result = _get_cv_cached(
            self.path, cache_bytes_limit=self.cache_bytes_limit, **self.cv_kwargs
        )
        return result.num_channels

    @property
    def is_local(self) -> bool:  # pragma: no cover
        return is_local(self.path)

    @property
    def enforce_chunk_aligned_writes(self) -> bool:  # pragma: no cover
        return not self.cv_kwargs["non_aligned_writes"]

    @enforce_chunk_aligned_writes.setter
    def enforce_chunk_aligned_writes(self, value: bool) -> None:  # pragma: no cover
        raise NotImplementedError(
            "cannot set `enforce_chunk_aligned_writes` for CVBackend directly;"
            " use `backend.with_changes(non_aligned_writes=value:bool)` instead."
        )

    @property
    def allow_cache(self) -> bool:  # pragma: no cover
        return self.cv_kwargs["cache"]

    @allow_cache.setter
    def allow_cache(self, value: Union[bool, str]) -> None:  # pragma: no cover
        raise NotImplementedError(
            "cannot set `allow_cache` for CVBackend directly;"
            " use `backend.with_changes(allow_cache=value:Union[bool, str])` instead."
        )

    @property
    def use_compression(self) -> bool:  # pragma: no cover
        return self.cv_kwargs["compress"]

    @use_compression.setter
    def use_compression(self, value: bool) -> None:  # pragma: no cover
        raise NotImplementedError(
            "cannot set `use_compression` for CVBackend directly;"
            " use `backend.with_changes(use_compression=value:bool)` instead."
        )

    def clear_disk_cache(self) -> None:  # pragma: no cover
        info = get_info(self.path)
        for scale in info["scales"]:
            res = Vec3D[float](*scale["resolution"])
            _get_cv_cached(
                self.path,
                resolution=res,
                cache_bytes_limit=self.cache_bytes_limit,
                **self.cv_kwargs,
            ).cache.flush()

    def clear_cache(self) -> None:  # pragma: no cover
        _clear_cv_cache(self.path)

    def read(self, idx: VolumetricIndex) -> npt.NDArray:
        # Data out: cxyz
        cvol = _get_cv_cached(
            self.path, idx.resolution, cache_bytes_limit=self.cache_bytes_limit, **self.cv_kwargs
        )
        data_raw = cvol[idx.to_slices()]

        result = np.transpose(data_raw, (3, 0, 1, 2))
        return np.array(result)

    def write(self, idx: VolumetricIndex, data: npt.NDArray):
        # Data in: cxyz
        # Write format: xyzc (b == 1)
        if self.enforce_chunk_aligned_writes:
            self.assert_idx_is_chunk_aligned(idx)

        if data.size == 1 and len(data.shape) == 1:
            data_final = data[0]
        elif len(data.shape) == 4:
            data_final = np.transpose(data, (1, 2, 3, 0))
        else:
            raise ValueError(
                "Data written to CloudVolume backend must be in `cxyz` dimension format, "
                f"but got a tensor of with ndim == {data.ndim}"
            )

        cvol = _get_cv_cached(
            self.path, idx.resolution, cache_bytes_limit=self.cache_bytes_limit, **self.cv_kwargs
        )
        slices = idx.to_slices()
        # Enable autocrop for writes only
        cvol.autocrop = True

        if (cvol.dtype == "uint64") and (data_final.dtype == np.int64):
            if data_final.min() < np.int64(0):
                raise ValueError("Attempting to write negative values to a uint64 CloudVolume")
            data_final = data_final.astype(np.uint64)
        cvol[slices] = data_final
        cvol.autocrop = False

    def with_changes(self, **kwargs) -> CVBackend:
        """Currently untyped. Supports:
        "name" = value: str
        "use_compression" = value: str
        "enforce_chunk_aligned_writes" = value: bool
        "voxel_offset_res" = (voxel_offset, resolution): Tuple[Vec3D[int], Vec3D]
        "chunk_size_res" = (chunk_size, resolution): Tuple[Vec3D[int], Vec3D]
        "dataset_size_res" = (dataset_size, resolution): Tuple[Vec3D[int], Vec3D]
        "allow_cache" = value: Union[bool, str]
        """
        assert self.info_spec is not None

        info_spec = deepcopy(self.info_spec)
        cv_kwargs = deepcopy(self.cv_kwargs)

        implemented_keys = [
            "name",
            "allow_cache",
            "use_compression",
            "enforce_chunk_aligned_writes",
            "voxel_offset_res",
            "chunk_size_res",
            "dataset_size_res",
        ]
        keys_to_kwargs = {"name": "path"}
        keys_to_infospec_fn = {
            "voxel_offset_res": info_spec.set_voxel_offset,
            "chunk_size_res": info_spec.set_chunk_size,
            "dataset_size_res": info_spec.set_dataset_size,
        }
        keys_to_cv_kwargs = {
            "use_compression": "compress",
            "enforce_chunk_aligned_writes": "non_aligned_writes",
        }
        keys_to_reverse = ["enforce_chunk_aligned_writes"]
        evolve_kwargs = {}
        for k, v in kwargs.items():
            if k not in implemented_keys:
                raise KeyError(f"key `{k}` received, expected one of `{implemented_keys}`")
            if k in keys_to_cv_kwargs:
                if k in keys_to_reverse:
                    v = not v
                cv_kwargs[keys_to_cv_kwargs[k]] = v
            if k in keys_to_kwargs:
                evolve_kwargs[keys_to_kwargs[k]] = v
            if k in keys_to_infospec_fn:
                keys_to_infospec_fn[k](v)

        if "name" in kwargs:
            _clear_cv_cache(kwargs["name"])
        _clear_cv_cache(self.path)

        result = attrs.evolve(
            self,
            **evolve_kwargs,
            info_spec=info_spec,
            cv_kwargs=cv_kwargs,
            info_overwrite=True,
            info_keep_existing_scales=True,
        )
        return result

    def get_voxel_offset(self, resolution: Vec3D) -> Vec3D[int]:
        cvol = _get_cv_cached(
            self.path,
            resolution=resolution,
            cache_bytes_limit=self.cache_bytes_limit,
            **self.cv_kwargs,
        )
        return Vec3D[int](*cvol.voxel_offset)

    def get_chunk_size(self, resolution: Vec3D) -> Vec3D[int]:
        cvol = _get_cv_cached(
            self.path,
            resolution=resolution,
            cache_bytes_limit=self.cache_bytes_limit,
            **self.cv_kwargs,
        )
        return Vec3D[int](*cvol.chunk_size)

    def get_dataset_size(self, resolution: Vec3D) -> Vec3D[int]:
        cvol = _get_cv_cached(
            self.path,
            resolution=resolution,
            cache_bytes_limit=self.cache_bytes_limit,
            **self.cv_kwargs,
        )
        return Vec3D[int](*cvol.volume_size)

    def get_bounds(self, resolution: Vec3D) -> VolumetricIndex:  # pragma: no cover
        offset = self.get_voxel_offset(resolution)
        size = self.get_dataset_size(resolution)
        return VolumetricIndex.from_coords(offset, offset + size, resolution)

    def pformat(self) -> str:  # pragma: no cover
        return self.name<|MERGE_RESOLUTION|>--- conflicted
+++ resolved
@@ -38,17 +38,13 @@
     if cache_bytes_limit is None:
         cache_bytes_limit = IN_MEM_CACHE_NUM_BYTES_PER_CV
     if (path_, resolution) in _cv_cache:
-<<<<<<< HEAD
         cvol = _cv_cache[(path_, resolution)]
         if cvol.image.lru.size > cache_bytes_limit:
             # only resize LRU cache if requested a smaller size than previously created
             cvol.image.lru.resize(cache_bytes_limit)
         return cvol
-=======
-        return _cv_cache[(path_, resolution)]
 
     info = get_info(path_) if not path_.startswith("graphene://") else None
->>>>>>> f28bd915
     if resolution is not None:
         try:
             result = CloudVolume(
