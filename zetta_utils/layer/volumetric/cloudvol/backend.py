# pylint: disable=missing-docstring
from __future__ import annotations

from copy import deepcopy
from typing import Any, Dict, Optional, Union

import attrs
import cachetools
import cloudvolume as cv
import numpy as np
from cloudvolume import CloudVolume
from cloudvolume.exceptions import ScaleUnavailableError
from numpy import typing as npt

from zetta_utils.common import abspath, is_local
from zetta_utils.geometry import Vec3D

from ...precomputed import PrecomputedInfoSpec, get_info
from .. import VolumetricBackend, VolumetricIndex

_cv_cache: cachetools.LRUCache = cachetools.LRUCache(maxsize=2048)
_cv_cached: Dict[str, set] = {}

IN_MEM_CACHE_NUM_BYTES_PER_CV = 128 * 1024 ** 2
# IN_MEM_CACHE_NUM_BYTES_PER_CV = 0




# To avoid reloading info file - note that an empty provenance is passed
# since otherwise the CloudVolume's __new__ will download the provenance
# TODO: Use `assume_metadata` off of the cached info, using `get_info`.
# Cannot use regular hashkey as the resolutions used need to be tracked
def _get_cv_cached(
    path: str,
    resolution: Optional[Vec3D] = None,
    cache_bytes_limit: Optional[int] = None,
    **kwargs,
) -> cv.frontends.precomputed.CloudVolumePrecomputed:

    path_ = abspath(path)
    if (path_, resolution) in _cv_cache:
        cvol = _cv_cache[(path_, resolution)]
        if cache_bytes_limit is not None and cvol.image.lru.size != cache_bytes_limit:
            # resize LRU cache if explicitly requested
            cvol.image.lru.resize(cache_bytes_limit)
        return cvol

    if cache_bytes_limit is None:
        cache_bytes_limit = IN_MEM_CACHE_NUM_BYTES_PER_CV
<<<<<<< HEAD
    if (path_, resolution) in _cv_cache:
        cvol = _cv_cache[(path_, resolution)]
        if cvol.image.lru.size > cache_bytes_limit:
            # only resize LRU cache if requested a smaller size than previously created
            cvol.image.lru.resize(cache_bytes_limit)
        return cvol
=======
>>>>>>> 2a0d2d8f

    info = get_info(path_) if not path_.startswith("graphene://") else None

    if resolution is not None:
        try:
            result = CloudVolume(
                path_,
                info=info,
                provenance={},
                mip=tuple(resolution),
                lru_bytes=cache_bytes_limit,
                **kwargs,
            )
        except ScaleUnavailableError as e:
            raise ScaleUnavailableError(f"{path_} - {e}") from e
    else:
        result = CloudVolume(
            path_,
            info=info,
            provenance={},
            lru_bytes=cache_bytes_limit,
            **kwargs,
        )
    _cv_cache[(path_, resolution)] = result
    if path_ not in _cv_cached:
        _cv_cached[path_] = set()
    _cv_cached[path_].add(resolution)
    return result


def _clear_cv_cache(path: str | None = None) -> None:  # pragma: no cover
    if path is None:
        _cv_cached.clear()
        _cv_cache.clear()
        return
    path_ = abspath(path)
    resolutions = _cv_cached.pop(path_, None)
    if resolutions is not None:
        for resolution in resolutions:
            _cv_cache.pop((path_, resolution), None)


@attrs.mutable
class CVBackend(VolumetricBackend):  # pylint: disable=too-few-public-methods
    """
    Backend for peforming IO on Neuroglancer datasts using CloudVolume library.
    Read data will be a ``npt.NDArray`` in ``CXYZ`` dimension order.
    Write data is expected to be a ``npt.NDArray`` or ``np.ndarray`` in ``CXYZ``
    dimension order.
    :param path: CloudVolume path. Can be given as relative or absolute.
    :param cv_kwargs: Parameters that will be passed to the CloudVolume constructor.
        ``mip`` keyword must not be present in ``cv_kwargs``, as the read resolution
        is passed in as a part of index to the backend.
    :param info_spec: Specification for the info file for the layer. If None, the
        info is assumed to exist.
    :param on_info_exists: Behavior mode for when both `info_spec` is given and
        the layer info already exists.


    """

    path: str
    cv_kwargs: Dict[str, Any] = attrs.field(factory=dict)
    info_spec: PrecomputedInfoSpec | None = None
    info_overwrite: bool = False
    info_keep_existing_scales: bool = True
    cache_bytes_limit: Optional[int] = None

    def __attrs_post_init__(self):
        if "mip" in self.cv_kwargs:
            raise ValueError(  # pragma: no cover
                "Attempting to initialize CVBackend with a static MIP is not supported. "
                "Please provide the intended resolution through the index"
            )

        self._set_cv_defaults()

        if not self.path.startswith("graphene://"):
            if self.info_spec is None:
                self.info_spec = PrecomputedInfoSpec(info_path=self.path)
            overwritten = self.info_spec.update_info(
                self.path,
                overwrite=self.info_overwrite,
                keep_existing_scales=self.info_keep_existing_scales,
            )
            if overwritten:
                _clear_cv_cache(self.path)

    def _set_cv_defaults(self):
        self.cv_kwargs.setdefault("bounded", False)
        self.cv_kwargs.setdefault("progress", False)
        self.cv_kwargs.setdefault("autocrop", False)
        self.cv_kwargs.setdefault("non_aligned_writes", False)
        self.cv_kwargs.setdefault("cache", False)
        self.cv_kwargs.setdefault("compress_cache", False)
        self.cv_kwargs.setdefault("compress", None)
        self.cv_kwargs.setdefault("cdn_cache", False)
        self.cv_kwargs.setdefault("fill_missing", True)
        self.cv_kwargs.setdefault("delete_black_uploads", True)
        self.cv_kwargs.setdefault("agglomerate", True)
        self.cv_kwargs.setdefault("lru_encoding", "raw")

    @property
    def name(self) -> str:  # pragma: no cover
        return self.path

    @name.setter
    def name(self, name: str) -> None:  # pragma: no cover
        raise NotImplementedError(
            "cannot set `name` for CVBackend directly;"
            " use `backend.with_changes(name='name')` instead."
        )

    @property
    def dtype(self) -> np.dtype:
        result = _get_cv_cached(
            self.path, cache_bytes_limit=self.cache_bytes_limit, **self.cv_kwargs
        )

        return np.dtype(result.data_type)

    @property
    def num_channels(self) -> int:  # pragma: no cover
        result = _get_cv_cached(
            self.path, cache_bytes_limit=self.cache_bytes_limit, **self.cv_kwargs
        )
        return result.num_channels

    @property
    def is_local(self) -> bool:  # pragma: no cover
        return is_local(self.path)

    @property
    def enforce_chunk_aligned_writes(self) -> bool:  # pragma: no cover
        return not self.cv_kwargs["non_aligned_writes"]

    @enforce_chunk_aligned_writes.setter
    def enforce_chunk_aligned_writes(self, value: bool) -> None:  # pragma: no cover
        raise NotImplementedError(
            "cannot set `enforce_chunk_aligned_writes` for CVBackend directly;"
            " use `backend.with_changes(non_aligned_writes=value:bool)` instead."
        )

    @property
    def allow_cache(self) -> bool:  # pragma: no cover
        return self.cv_kwargs["cache"]

    @allow_cache.setter
    def allow_cache(self, value: Union[bool, str]) -> None:  # pragma: no cover
        raise NotImplementedError(
            "cannot set `allow_cache` for CVBackend directly;"
            " use `backend.with_changes(allow_cache=value:Union[bool, str])` instead."
        )

    @property
    def use_compression(self) -> bool:  # pragma: no cover
        return self.cv_kwargs["compress"]

    @use_compression.setter
    def use_compression(self, value: bool) -> None:  # pragma: no cover
        raise NotImplementedError(
            "cannot set `use_compression` for CVBackend directly;"
            " use `backend.with_changes(use_compression=value:bool)` instead."
        )

    def clear_disk_cache(self) -> None:  # pragma: no cover
        info = get_info(self.path)
        for scale in info["scales"]:
            res = Vec3D[float](*scale["resolution"])
            _get_cv_cached(
                self.path,
                resolution=res,
                cache_bytes_limit=self.cache_bytes_limit,
                **self.cv_kwargs,
            ).cache.flush()

    def clear_cache(self) -> None:  # pragma: no cover
        _clear_cv_cache(self.path)

    def read(self, idx: VolumetricIndex) -> npt.NDArray:
        # Data out: cxyz
        cvol = _get_cv_cached(
            self.path, idx.resolution, cache_bytes_limit=self.cache_bytes_limit, **self.cv_kwargs
        )
        data_raw = cvol[idx.to_slices()]

        result = np.transpose(data_raw, (3, 0, 1, 2))
        return np.array(result)

    def write(self, idx: VolumetricIndex, data: npt.NDArray):
        # Data in: cxyz
        # Write format: xyzc (b == 1)
        if self.enforce_chunk_aligned_writes:
            self.assert_idx_is_chunk_aligned(idx)

        if data.size == 1 and len(data.shape) == 1:
            data_final = data[0]
        elif len(data.shape) == 4:
            data_final = np.transpose(data, (1, 2, 3, 0))
        else:
            raise ValueError(
                "Data written to CloudVolume backend must be in `cxyz` dimension format, "
                f"but got a tensor of with ndim == {data.ndim}"
            )

        cvol = _get_cv_cached(
            self.path, idx.resolution, cache_bytes_limit=self.cache_bytes_limit, **self.cv_kwargs
        )
        slices = idx.to_slices()
        # Enable autocrop for writes only
        cvol.autocrop = True

        if (cvol.dtype == "uint64") and (data_final.dtype == np.int64):
            if data_final.min() < np.int64(0):
                raise ValueError("Attempting to write negative values to a uint64 CloudVolume")
            data_final = data_final.astype(np.uint64)
        cvol[slices] = data_final
        cvol.autocrop = False

    def with_changes(self, **kwargs) -> CVBackend:
        """Currently untyped. Supports:
        "name" = value: str
        "use_compression" = value: str
        "enforce_chunk_aligned_writes" = value: bool
        "voxel_offset_res" = (voxel_offset, resolution): Tuple[Vec3D[int], Vec3D]
        "chunk_size_res" = (chunk_size, resolution): Tuple[Vec3D[int], Vec3D]
        "dataset_size_res" = (dataset_size, resolution): Tuple[Vec3D[int], Vec3D]
        "allow_cache" = value: Union[bool, str]
        """
        assert self.info_spec is not None

        info_spec = deepcopy(self.info_spec)
        cv_kwargs = deepcopy(self.cv_kwargs)

        implemented_keys = [
            "name",
            "allow_cache",
            "use_compression",
            "enforce_chunk_aligned_writes",
            "voxel_offset_res",
            "chunk_size_res",
            "dataset_size_res",
        ]
        keys_to_kwargs = {"name": "path"}
        keys_to_infospec_fn = {
            "voxel_offset_res": info_spec.set_voxel_offset,
            "chunk_size_res": info_spec.set_chunk_size,
            "dataset_size_res": info_spec.set_dataset_size,
        }
        keys_to_cv_kwargs = {
            "use_compression": "compress",
            "enforce_chunk_aligned_writes": "non_aligned_writes",
        }
        keys_to_reverse = ["enforce_chunk_aligned_writes"]
        evolve_kwargs = {}
        for k, v in kwargs.items():
            if k not in implemented_keys:
                raise KeyError(f"key `{k}` received, expected one of `{implemented_keys}`")
            if k in keys_to_cv_kwargs:
                if k in keys_to_reverse:
                    v = not v
                cv_kwargs[keys_to_cv_kwargs[k]] = v
            if k in keys_to_kwargs:
                evolve_kwargs[keys_to_kwargs[k]] = v
            if k in keys_to_infospec_fn:
                keys_to_infospec_fn[k](v)

        if "name" in kwargs:
            _clear_cv_cache(kwargs["name"])
        _clear_cv_cache(self.path)

        result = attrs.evolve(
            self,
            **evolve_kwargs,
            info_spec=info_spec,
            cv_kwargs=cv_kwargs,
            info_overwrite=True,
            info_keep_existing_scales=True,
        )
        return result

    def get_voxel_offset(self, resolution: Vec3D) -> Vec3D[int]:
        cvol = _get_cv_cached(
            self.path,
            resolution=resolution,
            cache_bytes_limit=self.cache_bytes_limit,
            **self.cv_kwargs,
        )
        return Vec3D[int](*cvol.voxel_offset)

    def get_chunk_size(self, resolution: Vec3D) -> Vec3D[int]:
        cvol = _get_cv_cached(
            self.path,
            resolution=resolution,
            cache_bytes_limit=self.cache_bytes_limit,
            **self.cv_kwargs,
        )
        return Vec3D[int](*cvol.chunk_size)

    def get_dataset_size(self, resolution: Vec3D) -> Vec3D[int]:
        cvol = _get_cv_cached(
            self.path,
            resolution=resolution,
            cache_bytes_limit=self.cache_bytes_limit,
            **self.cv_kwargs,
        )
        return Vec3D[int](*cvol.volume_size)

    def get_bounds(self, resolution: Vec3D) -> VolumetricIndex:  # pragma: no cover
        offset = self.get_voxel_offset(resolution)
        size = self.get_dataset_size(resolution)
        return VolumetricIndex.from_coords(offset, offset + size, resolution)

    def pformat(self) -> str:  # pragma: no cover
        return self.name<|MERGE_RESOLUTION|>--- conflicted
+++ resolved
@@ -22,9 +22,6 @@
 _cv_cached: Dict[str, set] = {}
 
 IN_MEM_CACHE_NUM_BYTES_PER_CV = 128 * 1024 ** 2
-# IN_MEM_CACHE_NUM_BYTES_PER_CV = 0
-
-
 
 
 # To avoid reloading info file - note that an empty provenance is passed
@@ -48,15 +45,6 @@
 
     if cache_bytes_limit is None:
         cache_bytes_limit = IN_MEM_CACHE_NUM_BYTES_PER_CV
-<<<<<<< HEAD
-    if (path_, resolution) in _cv_cache:
-        cvol = _cv_cache[(path_, resolution)]
-        if cvol.image.lru.size > cache_bytes_limit:
-            # only resize LRU cache if requested a smaller size than previously created
-            cvol.image.lru.resize(cache_bytes_limit)
-        return cvol
-=======
->>>>>>> 2a0d2d8f
 
     info = get_info(path_) if not path_.startswith("graphene://") else None
 
