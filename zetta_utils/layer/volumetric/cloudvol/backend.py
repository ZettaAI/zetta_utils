--- conflicted
+++ resolved
@@ -1,11 +1,9 @@
 # pylint: disable=missing-docstring
 import json
 import os
-<<<<<<< HEAD
+
 from typing import Any, Dict, Literal, Optional, Union
-=======
-from typing import Any, Dict, Literal, Optional
->>>>>>> 955adad1
+
 
 import attrs
 import cachetools
