--- conflicted
+++ resolved
@@ -8,21 +8,10 @@
 from zetta_utils import builder
 
 # from zetta_utils.common.partial import ComparablePartial
-from zetta_utils.bcube import BoundingCube
-<<<<<<< HEAD
-from zetta_utils.typing import IntVec3D, Slices3D, Vec3D
-
-from .. import IndexConverter, LayerIndex
-
+from zetta_utils.typing import Slices3D, IntVec3D, Vec3D
 
 @builder.register("VolumetricIndex", cast_to_vec3d=["resolution"])
-# @typechecked
-=======
-from zetta_utils.typing import Vec3D
-
-
-@builder.register("VolumetricIndex")
->>>>>>> 8ec0b544
+@typechecked
 @attrs.mutable
 class VolumetricIndex:  # pragma: no cover # pure delegation, no logic
     resolution: Vec3D
@@ -32,13 +21,13 @@
     def to_slices(self):
         return self.bcube.to_slices(self.resolution, self.allow_slice_rounding)
 
-    def pad(self, pad: Union[Vec3D, IntVec3D]):
+    def pad(self, pad: IntVec3D):
         return VolumetricIndex(
             bcube=self.bcube.pad(pad=pad, resolution=self.resolution),
             resolution=self.resolution,
         )
 
-    def crop(self, crop: Union[Vec3D, IntVec3D]):
+    def crop(self, crop: IntVec3D):
         return VolumetricIndex(
             bcube=self.bcube.crop(crop=crop, resolution=self.resolution),
             resolution=self.resolution,
@@ -54,107 +43,4 @@
         return self.bcube.pformat(resolution)
 
     def get_size(self):  # pragma: no cover
-<<<<<<< HEAD
-        return self.bcube.get_size()
-
-
-SliceRawVolumetricIndex = Union[
-    Tuple[Optional[Vec3D], BoundingCube],
-    Tuple[slice, slice, slice],  # making the tuple explicit
-    Tuple[Optional[Vec3D], Slices3D],
-    Tuple[Optional[Vec3D], slice, slice, slice],
-]
-
-ConvertibleRawVolumetricIndex = Union[
-    BoundingCube,
-    Tuple[Optional[Vec3D], BoundingCube],
-    SliceRawVolumetricIndex,
-]
-
-RawVolumetricIndex = Union[
-    ConvertibleRawVolumetricIndex,
-    VolumetricIndex,
-]
-
-
-@builder.register(
-    "VolumetricIndexConverter", cast_to_vec3d=["index_resolution", "default_desired_resolution"]
-)
-@attrs.mutable
-class VolumetricIndexConverter(IndexConverter[RawVolumetricIndex, VolumetricIndex]):
-    index_resolution: Optional[Vec3D] = None
-    default_desired_resolution: Optional[Vec3D] = None
-    allow_slice_rounding: bool = False
-
-    def _get_bcube_from_raw_vol_idx(self, idx_raw: ConvertibleRawVolumetricIndex) -> BoundingCube:
-        # static type system  generally confused here because of use of len() and get_origin.
-        # it understands neither
-
-        result: BoundingCube
-        if isinstance(idx_raw, get_origin(BoundingCube)):  # type: ignore
-            result = idx_raw  # type: ignore
-        elif len(idx_raw) == 2 and isinstance(  # type: ignore
-            idx_raw[1], get_origin(BoundingCube)  # type: ignore
-        ):
-            result = idx_raw[1]  # type: ignore # mypy unaware of length
-        else:
-            idx_slice: SliceRawVolumetricIndex = idx_raw  # type: ignore
-            if len(idx_slice) == 4:  # Tuple[Optional[Vec3D], slice, slice, sclie]
-                specified_resolution: Optional[Vec3D] = idx_slice[0]  # type: ignore
-                slices_raw: Slices3D = idx_slice[1:]  # type: ignore
-            elif len(idx_slice) == 3:  # Tuple[slice, slice, sclie]
-                specified_resolution = None
-                slices_raw = idx_slice  # type: ignore
-            else:  # Tuple[Optional[Vec3D], Tuple[slice, slice, sclie]]
-                specified_resolution = idx_slice[0]  # type: ignore
-                slices_raw = idx_slice[1]  # type: ignore
-
-            if self.index_resolution is not None:
-                slice_resolution = self.index_resolution
-            elif specified_resolution is None:
-                raise ValueError(
-                    f"Unable to convert {idx_raw} to VolumetricResolution: cannot infer "
-                    "index resolution. Resolution not given as a part of index "
-                    "and `index_resolution` is None."
-                )
-            else:
-                slice_resolution = specified_resolution
-
-            result = BoundingCube.from_slices(slices=slices_raw, resolution=slice_resolution)
-
-        return result
-
-    def _get_desired_res_from_raw_vol_idx(self, idx_raw: ConvertibleRawVolumetricIndex) -> Vec3D:
-        specified_resolution: Optional[Vec3D] = None
-        if isinstance(idx_raw, tuple) and len(idx_raw) != 3:  # not Tuple[slice, slice, sclie]
-            specified_resolution = idx_raw[0]  # type: ignore # mypy unaware of length
-
-        if specified_resolution is not None:
-            result = specified_resolution
-        elif self.default_desired_resolution is not None:
-            result = self.default_desired_resolution
-        else:
-            raise ValueError(
-                f"Unable to convert {idx_raw} to VolumetricResolution: cannot infer "
-                "desired resolution. Resolution not given as a part of index "
-                "and `default_desired_resolution` is None."
-            )
-        return result
-
-    def __call__(self, idx_raw: RawVolumetricIndex) -> VolumetricIndex:
-        if isinstance(idx_raw, VolumetricIndex):
-            result = idx_raw
-        else:
-            bcube = self._get_bcube_from_raw_vol_idx(idx_raw)
-            desired_resolution = self._get_desired_res_from_raw_vol_idx(idx_raw)
-
-            result = VolumetricIndex(
-                resolution=desired_resolution,
-                bcube=bcube,
-            )
-
-        result.allow_slice_rounding = self.allow_slice_rounding
-        return result
-=======
-        return self.bcube.get_size()
->>>>>>> 8ec0b544
+        return self.bcube.get_size()