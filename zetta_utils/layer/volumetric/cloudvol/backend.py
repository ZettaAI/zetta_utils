# pylint: disable=missing-docstring
from __future__ import annotations

from copy import deepcopy
from typing import Any, Dict, Optional, Union

import attrs
import cachetools
import cloudvolume as cv
import numpy as np
from cloudvolume import CloudVolume
from cloudvolume.exceptions import ScaleUnavailableError
from numpy import typing as npt

from zetta_utils.common import abspath, is_local
from zetta_utils.geometry import Vec3D

from ...precomputed import PrecomputedInfoSpec, get_info
from .. import VolumetricBackend, VolumetricIndex

_cv_cache: cachetools.LRUCache = cachetools.LRUCache(maxsize=2048)
_cv_cached: Dict[str, set] = {}

# IN_MEM_CACHE_NUM_BYTES_PER_CV = 128 * 1024 ** 2
IN_MEM_CACHE_NUM_BYTES_PER_CV = 0



# To avoid reloading info file - note that an empty provenance is passed
# since otherwise the CloudVolume's __new__ will download the provenance
# TODO: Use `assume_metadata` off of the cached info, using `get_info`.
# Cannot use regular hashkey as the resolutions used need to be tracked
def _get_cv_cached(
    path: str,
    resolution: Optional[Vec3D] = None,
    cache_bytes_limit: Optional[int] = None,
    **kwargs,
) -> cv.frontends.precomputed.CloudVolumePrecomputed:
    path_ = abspath(path)
    if cache_bytes_limit is None:
        cache_bytes_limit = IN_MEM_CACHE_NUM_BYTES_PER_CV
    if (path_, resolution) in _cv_cache:
<<<<<<< HEAD
        cvol = _cv_cache[(path_, resolution)]
        if cvol.image.lru.size > cache_bytes_limit:
            # only resize LRU cache if requested a smaller size than previously created
            cvol.image.lru.resize(cache_bytes_limit)
        return cvol
=======
        return _cv_cache[(path_, resolution)]

    info = get_info(path_) if not path_.startswith("graphene://") else None
>>>>>>> 31a04358
    if resolution is not None:
        try:
            result = CloudVolume(
                path_,
                info=info,
                provenance={},
                mip=tuple(resolution),
                lru_bytes=cache_bytes_limit,
                **kwargs,
            )
        except ScaleUnavailableError as e:
            raise ScaleUnavailableError(f"{path_} - {e}") from e
    else:
        result = CloudVolume(
            path_,
            info=info,
            provenance={},
            lru_bytes=cache_bytes_limit,
            **kwargs,
        )
    _cv_cache[(path_, resolution)] = result
    if path_ not in _cv_cached:
        _cv_cached[path_] = set()
    _cv_cached[path_].add(resolution)
    return result


def _clear_cv_cache(path: str | None = None) -> None:  # pragma: no cover
    if path is None:
        _cv_cached.clear()
        _cv_cache.clear()
        return
    path_ = abspath(path)
    resolutions = _cv_cached.pop(path_, None)
    if resolutions is not None:
        for resolution in resolutions:
            _cv_cache.pop((path_, resolution), None)


@attrs.mutable
class CVBackend(VolumetricBackend):  # pylint: disable=too-few-public-methods
    """
    Backend for peforming IO on Neuroglancer datasts using CloudVolume library.
    Read data will be a ``npt.NDArray`` in ``CXYZ`` dimension order.
    Write data is expected to be a ``npt.NDArray`` or ``np.ndarray`` in ``CXYZ``
    dimension order.
    :param path: CloudVolume path. Can be given as relative or absolute.
    :param cv_kwargs: Parameters that will be passed to the CloudVolume constructor.
        ``mip`` keyword must not be present in ``cv_kwargs``, as the read resolution
        is passed in as a part of index to the backend.
    :param info_spec: Specification for the info file for the layer. If None, the
        info is assumed to exist.
    :param on_info_exists: Behavior mode for when both `info_spec` is given and
        the layer info already exists.


    """

    path: str
    cv_kwargs: Dict[str, Any] = attrs.field(factory=dict)
    info_spec: PrecomputedInfoSpec | None = None
    info_overwrite: bool = False
    info_keep_existing_scales: bool = True
    cache_bytes_limit: Optional[int] = None

    def __attrs_post_init__(self):
        if "mip" in self.cv_kwargs:
            raise ValueError(  # pragma: no cover
                "Attempting to initialize CVBackend with a static MIP is not supported. "
                "Please provide the intended resolution through the index"
            )

        self._set_cv_defaults()

        if not self.path.startswith("graphene://"):
            if self.info_spec is None:
                self.info_spec = PrecomputedInfoSpec(info_path=self.path)
            overwritten = self.info_spec.update_info(
                self.path,
                overwrite=self.info_overwrite,
                keep_existing_scales=self.info_keep_existing_scales,
            )
            if overwritten:
                _clear_cv_cache(self.path)

    def _set_cv_defaults(self):
        self.cv_kwargs.setdefault("bounded", False)
        self.cv_kwargs.setdefault("progress", False)
        self.cv_kwargs.setdefault("autocrop", False)
        self.cv_kwargs.setdefault("non_aligned_writes", False)
        self.cv_kwargs.setdefault("cache", False)
        self.cv_kwargs.setdefault("compress_cache", False)
        self.cv_kwargs.setdefault("compress", None)
        self.cv_kwargs.setdefault("cdn_cache", False)
        self.cv_kwargs.setdefault("fill_missing", True)
        self.cv_kwargs.setdefault("delete_black_uploads", True)
        self.cv_kwargs.setdefault("agglomerate", True)
        self.cv_kwargs.setdefault("lru_encoding", "raw")

    @property
    def name(self) -> str:  # pragma: no cover
        return self.path

    @name.setter
    def name(self, name: str) -> None:  # pragma: no cover
        raise NotImplementedError(
            "cannot set `name` for CVBackend directly;"
            " use `backend.with_changes(name='name')` instead."
        )

    @property
    def dtype(self) -> np.dtype:
        result = _get_cv_cached(
            self.path, cache_bytes_limit=self.cache_bytes_limit, **self.cv_kwargs
        )

        return np.dtype(result.data_type)

    @property
    def num_channels(self) -> int:  # pragma: no cover
        result = _get_cv_cached(
            self.path, cache_bytes_limit=self.cache_bytes_limit, **self.cv_kwargs
        )
        return result.num_channels

    @property
    def is_local(self) -> bool:  # pragma: no cover
        return is_local(self.path)

    @property
    def enforce_chunk_aligned_writes(self) -> bool:  # pragma: no cover
        return not self.cv_kwargs["non_aligned_writes"]

    @enforce_chunk_aligned_writes.setter
    def enforce_chunk_aligned_writes(self, value: bool) -> None:  # pragma: no cover
        raise NotImplementedError(
            "cannot set `enforce_chunk_aligned_writes` for CVBackend directly;"
            " use `backend.with_changes(non_aligned_writes=value:bool)` instead."
        )

    @property
    def allow_cache(self) -> bool:  # pragma: no cover
        return self.cv_kwargs["cache"]

    @allow_cache.setter
    def allow_cache(self, value: Union[bool, str]) -> None:  # pragma: no cover
        raise NotImplementedError(
            "cannot set `allow_cache` for CVBackend directly;"
            " use `backend.with_changes(allow_cache=value:Union[bool, str])` instead."
        )

    @property
    def use_compression(self) -> bool:  # pragma: no cover
        return self.cv_kwargs["compress"]

    @use_compression.setter
    def use_compression(self, value: bool) -> None:  # pragma: no cover
        raise NotImplementedError(
            "cannot set `use_compression` for CVBackend directly;"
            " use `backend.with_changes(use_compression=value:bool)` instead."
        )

    def clear_disk_cache(self) -> None:  # pragma: no cover
        info = get_info(self.path)
        for scale in info["scales"]:
            res = Vec3D[float](*scale["resolution"])
            _get_cv_cached(
                self.path,
                resolution=res,
                cache_bytes_limit=self.cache_bytes_limit,
                **self.cv_kwargs,
            ).cache.flush()

    def clear_cache(self) -> None:  # pragma: no cover
        _clear_cv_cache(self.path)

    def read(self, idx: VolumetricIndex) -> npt.NDArray:
        # Data out: cxyz
        cvol = _get_cv_cached(
            self.path, idx.resolution, cache_bytes_limit=self.cache_bytes_limit, **self.cv_kwargs
        )
        data_raw = cvol[idx.to_slices()]

        result = np.transpose(data_raw, (3, 0, 1, 2))
        return np.array(result)

    def write(self, idx: VolumetricIndex, data: npt.NDArray):
        # Data in: cxyz
        # Write format: xyzc (b == 1)
        if self.enforce_chunk_aligned_writes:
            self.assert_idx_is_chunk_aligned(idx)

        if data.size == 1 and len(data.shape) == 1:
            data_final = data[0]
        elif len(data.shape) == 4:
            data_final = np.transpose(data, (1, 2, 3, 0))
        else:
            raise ValueError(
                "Data written to CloudVolume backend must be in `cxyz` dimension format, "
                f"but got a tensor of with ndim == {data.ndim}"
            )

        cvol = _get_cv_cached(
            self.path, idx.resolution, cache_bytes_limit=self.cache_bytes_limit, **self.cv_kwargs
        )
        slices = idx.to_slices()
        # Enable autocrop for writes only
        cvol.autocrop = True

        if (cvol.dtype == "uint64") and (data_final.dtype == np.int64):
            if data_final.min() < np.int64(0):
                raise ValueError("Attempting to write negative values to a uint64 CloudVolume")
            data_final = data_final.astype(np.uint64)
        cvol[slices] = data_final
        cvol.autocrop = False

    def with_changes(self, **kwargs) -> CVBackend:
        """Currently untyped. Supports:
        "name" = value: str
        "use_compression" = value: str
        "enforce_chunk_aligned_writes" = value: bool
        "voxel_offset_res" = (voxel_offset, resolution): Tuple[Vec3D[int], Vec3D]
        "chunk_size_res" = (chunk_size, resolution): Tuple[Vec3D[int], Vec3D]
        "dataset_size_res" = (dataset_size, resolution): Tuple[Vec3D[int], Vec3D]
        "allow_cache" = value: Union[bool, str]
        """
        assert self.info_spec is not None

        info_spec = deepcopy(self.info_spec)
        cv_kwargs = deepcopy(self.cv_kwargs)

        implemented_keys = [
            "name",
            "allow_cache",
            "use_compression",
            "enforce_chunk_aligned_writes",
            "voxel_offset_res",
            "chunk_size_res",
            "dataset_size_res",
        ]
        keys_to_kwargs = {"name": "path"}
        keys_to_infospec_fn = {
            "voxel_offset_res": info_spec.set_voxel_offset,
            "chunk_size_res": info_spec.set_chunk_size,
            "dataset_size_res": info_spec.set_dataset_size,
        }
        keys_to_cv_kwargs = {
            "use_compression": "compress",
            "enforce_chunk_aligned_writes": "non_aligned_writes",
        }
        keys_to_reverse = ["enforce_chunk_aligned_writes"]
        evolve_kwargs = {}
        for k, v in kwargs.items():
            if k not in implemented_keys:
                raise KeyError(f"key `{k}` received, expected one of `{implemented_keys}`")
            if k in keys_to_cv_kwargs:
                if k in keys_to_reverse:
                    v = not v
                cv_kwargs[keys_to_cv_kwargs[k]] = v
            if k in keys_to_kwargs:
                evolve_kwargs[keys_to_kwargs[k]] = v
            if k in keys_to_infospec_fn:
                keys_to_infospec_fn[k](v)

        if "name" in kwargs:
            _clear_cv_cache(kwargs["name"])
        _clear_cv_cache(self.path)

        result = attrs.evolve(
            self,
            **evolve_kwargs,
            info_spec=info_spec,
            cv_kwargs=cv_kwargs,
            info_overwrite=True,
            info_keep_existing_scales=True,
        )
        return result

    def get_voxel_offset(self, resolution: Vec3D) -> Vec3D[int]:
        cvol = _get_cv_cached(
            self.path,
            resolution=resolution,
            cache_bytes_limit=self.cache_bytes_limit,
            **self.cv_kwargs,
        )
        return Vec3D[int](*cvol.voxel_offset)

    def get_chunk_size(self, resolution: Vec3D) -> Vec3D[int]:
        cvol = _get_cv_cached(
            self.path,
            resolution=resolution,
            cache_bytes_limit=self.cache_bytes_limit,
            **self.cv_kwargs,
        )
        return Vec3D[int](*cvol.chunk_size)

    def get_dataset_size(self, resolution: Vec3D) -> Vec3D[int]:
        cvol = _get_cv_cached(
            self.path,
            resolution=resolution,
            cache_bytes_limit=self.cache_bytes_limit,
            **self.cv_kwargs,
        )
        return Vec3D[int](*cvol.volume_size)

    def get_bounds(self, resolution: Vec3D) -> VolumetricIndex:  # pragma: no cover
        offset = self.get_voxel_offset(resolution)
        size = self.get_dataset_size(resolution)
        return VolumetricIndex.from_coords(offset, offset + size, resolution)

    def pformat(self) -> str:  # pragma: no cover
        return self.name<|MERGE_RESOLUTION|>--- conflicted
+++ resolved
@@ -21,8 +21,8 @@
 _cv_cache: cachetools.LRUCache = cachetools.LRUCache(maxsize=2048)
 _cv_cached: Dict[str, set] = {}
 
-# IN_MEM_CACHE_NUM_BYTES_PER_CV = 128 * 1024 ** 2
-IN_MEM_CACHE_NUM_BYTES_PER_CV = 0
+IN_MEM_CACHE_NUM_BYTES_PER_CV = 128 * 1024 ** 2
+# IN_MEM_CACHE_NUM_BYTES_PER_CV = 0
 
 
 
@@ -40,17 +40,13 @@
     if cache_bytes_limit is None:
         cache_bytes_limit = IN_MEM_CACHE_NUM_BYTES_PER_CV
     if (path_, resolution) in _cv_cache:
-<<<<<<< HEAD
         cvol = _cv_cache[(path_, resolution)]
         if cvol.image.lru.size > cache_bytes_limit:
             # only resize LRU cache if requested a smaller size than previously created
             cvol.image.lru.resize(cache_bytes_limit)
         return cvol
-=======
-        return _cv_cache[(path_, resolution)]
 
     info = get_info(path_) if not path_.startswith("graphene://") else None
->>>>>>> 31a04358
     if resolution is not None:
         try:
             result = CloudVolume(
