"""
PyChunkedGraph edit event listener worker.

Listens to Pub/Sub messages from PyChunkedGraph and updates supervoxels table
when segment merges or splits occur.
"""

import logging
import os
import time
import traceback
from datetime import datetime, timedelta, timezone
from typing import Any, Optional

import requests
from caveclient import CAVEclient

from zetta_utils.message_queues.pubsub import PubSubPullQueue
from zetta_utils.task_management.db.models import (
    ProjectModel,
    SegmentModel,
    SupervoxelModel,
)
from zetta_utils.task_management.db.session import get_session_context
from zetta_utils.task_management.segment_queue import queue_segment_updates_for_segments
from zetta_utils.task_management.supervoxel import (
    get_supervoxels_by_segment,
    update_supervoxels_for_merge,
    update_supervoxels_for_split,
)

logger = logging.getLogger(__name__)


def _find_moved_seed_ids(old_root_ids: list[int]) -> list[int]:
    """Return seed_ids that currently belong to any of old_root_ids roots.

    Looks up SegmentModel.seed_id by joining SupervoxelModel on supervoxel_id.
    """
    if not old_root_ids:
        return []

    try:
        with get_session_context() as session:
            rows = (
                session.query(SegmentModel.seed_id)
                .join(
                    SupervoxelModel, SupervoxelModel.supervoxel_id == SegmentModel.seed_id
                )
                .filter(SupervoxelModel.current_segment_id.in_(old_root_ids))
                .all()
            )
            return [int(r.seed_id) for r in rows]
    except Exception as exc:  # pylint: disable=broad-exception-caught
        logger.warning(f"Could not pre-compute moved seed_ids: {exc}")
        return []


def _resolve_duplicates_in_root(
    project_name: str, root_id: int
) -> int:
    """Mark all but one segment under a root as Duplicate.

    Keeps the primary seed (earliest last_merge_at; None treated as earliest).
    Tie-breakers: created_at, then seed_id.

    Returns number of segments marked as Duplicate.
    """
    with get_session_context() as session:
        rows = (
            session.query(
                SegmentModel.seed_id, SegmentModel.last_merge_at, SegmentModel.created_at
            )
            .filter(
                SegmentModel.project_name == project_name,
                SegmentModel.current_segment_id == root_id,
                SegmentModel.status != "Duplicate",
            )
            .all()
        )

        if not rows:
            return 0

        def sort_key(r):
            lm = r.last_merge_at.timestamp() if r.last_merge_at else float("-inf")
            created = r.created_at.timestamp() if r.created_at else 0.0
            return (lm, created, int(r.seed_id))

        rows.sort(key=sort_key)  # earliest first
        primary_seed_id = int(rows[0].seed_id)

        now_ts = datetime.now(timezone.utc)
        result = (
            session.query(SegmentModel)
            .filter(
                SegmentModel.project_name == project_name,
                SegmentModel.current_segment_id == root_id,
                SegmentModel.status != "Duplicate",
                SegmentModel.seed_id != primary_seed_id,
            )
            .update(
                {SegmentModel.status: "Duplicate", SegmentModel.updated_at: now_ts},
                synchronize_session=False,
            )
        )
        session.commit()
        return int(result)


def _apply_merge_updates(
    project_name: str,
    moved_seed_ids: list[int],
    new_root_id: int,
    edit_timestamp: datetime,
) -> None:
    """Update moved segments and resolve duplicates under the new root.

    - Sets current_segment_id and last_merge_at for moved seeds
    - Resolves duplicates for the new_root_id
    """
    if not moved_seed_ids:
        # Nothing moved — still run duplicate resolution in case other seeds collide
        _resolve_duplicates_in_root(project_name, new_root_id)
        return

    with get_session_context() as session:
        now_ts = datetime.now(timezone.utc)
        (
            session.query(SegmentModel)
            .filter(
                SegmentModel.project_name == project_name,
                SegmentModel.seed_id.in_(moved_seed_ids),
            )
            .update(
                {
                    SegmentModel.current_segment_id: new_root_id,
                    SegmentModel.last_merge_at: edit_timestamp,
                    SegmentModel.updated_at: now_ts,
                },
                synchronize_session=False,
            )
        )
        session.commit()

    _resolve_duplicates_in_root(project_name, new_root_id)


def get_old_roots_from_lineage_graph(
    server_address: str,
    table_id: str,
    root_ids: list[int],
    timestamp_past: datetime,
) -> dict[int, list[int]]:
    """
    Get old root IDs from PyChunkedGraph lineage_graph endpoint.

    Args:
        server_address: PCG server address
        table_id: Table/graph ID
        root_ids: List of new root IDs to query
        timestamp_past: Timestamp to limit past edges

    Returns:
        Dict mapping new_root_id -> list of old_root_ids
    """
    try:
        # PCG lineage_graph_multiple endpoint
        url = f"{server_address}/segmentation/api/v1/table/{table_id}/lineage_graph_multiple"

        # Convert timestamp to milliseconds since epoch
        timestamp_ms = int(timestamp_past.timestamp() * 1000)

        payload = {
            "root_ids": root_ids,
            "timestamp_past": timestamp_ms,
        }

        print(f"[DEBUG] Lineage graph request URL: {url}")
        print(f"[DEBUG] Lineage graph request payload: {payload}")

        # Get auth token from environment
        auth_token = os.getenv("CAVE_AUTH_TOKEN")
        headers = {}
        if auth_token:
            headers["Authorization"] = f"Bearer {auth_token}"
            print("[DEBUG] Using auth token from CAVE_AUTH_TOKEN")
        else:
            print("[DEBUG] No auth token found in CAVE_AUTH_TOKEN env var")

        response = requests.post(url, json=payload, headers=headers, timeout=30)
        print(f"[DEBUG] Response status code: {response.status_code}")
        print(f"[DEBUG] Response headers: {response.headers}")
        print(f"[DEBUG] Response text (first 1000 chars): {response.text[:1000]}")
        response.raise_for_status()

        data = response.json()
        print(f"[DEBUG] Lineage graph raw response (first 500 chars): {str(data)[:500]}")
        logger.info(f"Got lineage graph for {len(root_ids)} roots")

        # Parse lineage graph to extract old roots
        # Response format: {"links": [{"source": <old_root>, "target": <new_root>}, ...]}
        result = {}
        links = data.get("links", [])
        print(f"[DEBUG] Found {len(links)} total links in lineage graph")

        for root_id in root_ids:
            old_roots = set()
            # Find all edges where target is our new root
            for link in links:
                source = link.get("source")
                target = link.get("target")
                # If target is our new root, source is an old root (immediate parent)
                if target == root_id:
                    old_roots.add(source)
                    print(f"[DEBUG] Found edge: {source} -> {target}")

            if old_roots:
                result[root_id] = list(old_roots)
                logger.info(f"Found {len(old_roots)} old roots for {root_id}: {old_roots}")
                print(f"[DEBUG] Old roots for {root_id}: {old_roots}")
            else:
                print(f"[DEBUG] No old roots found for {root_id}")

        return result
    except Exception as e:  # pylint: disable=broad-exception-caught
        logger.warning(f"Failed to get lineage graph from PCG: {e}")
        print(f"[DEBUG] Exception details: {e}")
        traceback.print_exc()
        return {}


def get_old_roots_from_lineage(
    cave_client: CAVEclient,
    new_root_id: int,
    timestamp_past: Optional[datetime] = None,
) -> list[int]:
    """
    Get old root IDs that were merged into the new root using lineage graph.

    Args:
        cave_client: CAVE client instance
        new_root_id: New root ID to query
        timestamp_past: How far back to look (None = from beginning)

    Returns:
        List of old root IDs that merged into this new root
    """
    try:
        timestamp_past_ms = None
        if timestamp_past:
            timestamp_past_ms = int(timestamp_past.timestamp() * 1000)

        lineage = cave_client.chunkedgraph.get_lineage_graph(
            root_id=new_root_id,
            timestamp_past=timestamp_past_ms,
        )

        old_roots = []
        for node_id in lineage["nodes"]:
            if node_id != str(new_root_id):
                old_roots.append(int(node_id))

        return old_roots
    except Exception as e:  # pylint: disable=broad-exception-caught
        logger.error(f"Error getting lineage for root {new_root_id}: {e}")
        return []


def get_supervoxel_ids_from_segment(
    server_address: str,
    table_id: str,
    segment_id: int,
) -> list[int]:
    """
    Get supervoxel IDs (leaves) for a given segment ID using PyChunkedGraph API.

    Args:
        server_address: PCG server address
        table_id: Table/graph ID
        segment_id: Segment/root ID to get supervoxels for

    Returns:
        List of supervoxel IDs for the segment
    """
    try:
        # PCG leaves endpoint - gets all supervoxel IDs for a segment
        url = (
            f"{server_address}/segmentation/api/v1/table/{table_id}/"
            f"node/{segment_id}/leaves"
        )

        # Get auth token from environment
        auth_token = os.getenv("CAVE_AUTH_TOKEN")
        headers = {}
        if auth_token:
            headers["Authorization"] = f"Bearer {auth_token}"

        print(f"[DEBUG] Getting supervoxels for segment {segment_id}")
        response = requests.get(url, headers=headers, timeout=30)
        response.raise_for_status()

        data = response.json()
        supervoxel_ids = data.get("leaf_ids", [])

        print(
            f"[DEBUG] Got {len(supervoxel_ids)} supervoxels "
            f"for segment {segment_id}"
        )
        return [int(sv_id) for sv_id in supervoxel_ids]

    except Exception as e:  # pylint: disable=broad-exception-caught
        logger.error(f"Error getting supervoxels for segment {segment_id}: {e}")
        print(f"[DEBUG] Error getting supervoxels for segment {segment_id}: {e}")
        return []


def get_root_for_coordinate_pcg(
    server_address: str,
    table_id: str,
    x: float,
    y: float,
    z: float,
) -> Optional[int]:
    """
    Get the current root ID for a given coordinate using PyChunkedGraph API.

    Args:
        server_address: PCG server address
        table_id: Table/graph ID
        x: X coordinate (in nm)
        y: Y coordinate (in nm)
        z: Z coordinate (in nm)

    Returns:
        Root ID at the coordinate, or None if failed
    """
    try:
        # PCG node_id endpoint - queries root at a given coordinate
        url = f"{server_address}/segmentation/api/v1/table/{table_id}/node_id"

        # Coordinates should be in nm (same units as stored in supervoxel seeds)
        payload = {
            "x": x,
            "y": y,
            "z": z,
        }

        # Get auth token from environment
        auth_token = os.getenv("CAVE_AUTH_TOKEN")
        headers = {}
        if auth_token:
            headers["Authorization"] = f"Bearer {auth_token}"

        print(f"[DEBUG] Querying root at coordinate ({x}, {y}, {z})")
        response = requests.post(url, json=payload, headers=headers, timeout=10)
        response.raise_for_status()

        data = response.json()
        print(f"[DEBUG] Got response for ({x}, {y}, {z}): {data}")

        # Response format varies - might be {"node_id": <id>} or {"root_id": <id>}
        root_id = data.get("node_id") or data.get("root_id")
        if root_id:
            return int(root_id)

        # Sometimes response is just the ID directly
        if isinstance(data, (int, str)):
            return int(data)

        return None
    except Exception as e:  # pylint: disable=broad-exception-caught
        logger.error(f"Error getting root for coordinate ({x}, {y}, {z}): {e}")
        print(f"[DEBUG] Full error for ({x}, {y}, {z}): {e}")
        return None


def get_new_root_for_coordinate(
    cave_client: CAVEclient,
    x: float,
    y: float,
    z: float,
) -> Optional[int]:
    """
    Get the current root ID for a given coordinate using CAVEclient.

    Args:
        cave_client: CAVE client instance
        x: X coordinate
        y: Y coordinate
        z: Z coordinate

    Returns:
        Current root ID at that coordinate, or None if error
    """
    try:
        root_id = cave_client.chunkedgraph.get_root_id(
            supervoxel_id=None,
            location=[x, y, z],
        )
        return int(root_id) if root_id else None
    except Exception as e:  # pylint: disable=broad-exception-caught
        logger.error(f"Error getting root for coordinate ({x}, {y}, {z}): {e}")
        return None


def process_merge_event(
    event_data: dict[str, Any],
    project_name: str,
    cave_client: Optional[CAVEclient],
    server_address: str,
    table_id: str,
) -> None:
    """
    Process a merge event from PyChunkedGraph.

    Args:
        event_data: Event data from Pub/Sub
        project_name: Project name
        cave_client: CAVE client instance (optional)
        server_address: PCG server address
        table_id: Table/graph ID from message attributes
    """
    try:
        # PyChunkedGraph sends 'new_root_ids' (plural) as a list
        new_root_ids = event_data.get("new_root_ids", [])
        new_root_id = new_root_ids[0] if new_root_ids else None

        # Use current time if no timestamp provided
        edit_timestamp = datetime.now(timezone.utc)
        if "timestamp" in event_data:
            ts = event_data["timestamp"]
            if isinstance(ts, str):
                edit_timestamp = datetime.fromisoformat(ts)
            elif isinstance(ts, (int, float)):
                edit_timestamp = datetime.fromtimestamp(ts, tz=timezone.utc)

        timestamp_int = int(edit_timestamp.timestamp())
        event_id = str(
            event_data.get("operation_id", f"{new_root_id}_{timestamp_int}")
        )

        if not new_root_id:
            logger.warning("No new_root_id in event data")
            return

        old_roots = event_data.get("old_root_ids")
        print(
            f"[DEBUG] Processing merge - operation_id: {event_id}, "
            f"new_root_id: {new_root_id}, old_roots from event: {old_roots}"
        )

        # Get old roots from PyChunkedGraph lineage_graph if not in event
        if not old_roots:
            print(f"[DEBUG] Querying lineage_graph for new_root_ids: {new_root_ids}")
            # Query lineage for all new roots (usually just one for merges)
            # Use timestamp 1 minute before current time
            timestamp_past = datetime.now(timezone.utc) - timedelta(minutes=1)
            timestamp_past_ms = int(timestamp_past.timestamp() * 1000)
            print(
                f"[DEBUG] Using timestamp_past: {timestamp_past} "
                f"({timestamp_past_ms} ms)"
            )

            lineage_results = get_old_roots_from_lineage_graph(
                server_address=server_address,
                table_id=table_id,
                root_ids=new_root_ids,
                timestamp_past=timestamp_past,
            )
            print(f"[DEBUG] Lineage graph results: {lineage_results}")

            # Get old roots for the primary new root
            if new_root_id in lineage_results:
                old_roots = lineage_results[new_root_id]
                logger.info(f"Got {len(old_roots)} old roots from lineage graph")

        # Fall back to CAVEclient lineage query (if available)
        if not old_roots and cave_client is not None:
            print("[DEBUG] Attempting to get old roots from CAVEclient lineage")
            old_roots = get_old_roots_from_lineage(
                cave_client=cave_client,
                new_root_id=new_root_id,
                timestamp_past=edit_timestamp,
            )
            print(f"[DEBUG] CAVEclient lineage returned: {old_roots}")

        if not old_roots:
            logger.warning(
                f"No old_root_ids found for operation {event_id} (table: {table_id}). "
                "Cannot determine which segments merged. Skipping update."
            )
            return

        if old_roots:
            count = update_supervoxels_for_merge(
                old_root_ids=old_roots,
                new_root_id=new_root_id,
                project_name=project_name,
                event_id=event_id,
                edit_timestamp=edit_timestamp,
                operation_type="merge",
            )
<<<<<<< HEAD
            print(f"[DEBUG] Updated {count} supervoxels for merge")
            logger.info(
                f"Updated {count} supervoxels for merge: {old_roots} -> {new_root_id}"
            )

            # Queue segment updates for affected segments
            try:
                all_affected_segments = old_roots + [new_root_id]
                queued_count = queue_segment_updates_for_segments(
                    project_name=project_name,
                    segment_ids=all_affected_segments
                )
                print(f"[DEBUG] Queued {queued_count} segment updates for merge")
                logger.info(f"Queued {queued_count} segment updates for merge")
            except Exception as e:  # pylint: disable=broad-exception-caught
                print(f"[DEBUG] Error queueing segment updates for merge: {e}")
                logger.error(f"Failed to queue segment updates for merge: {e}")
=======
            logger.info(f"Updated {count} supervoxels for merge: {old_roots} -> {new_root_id}")

            # Update moved segments and resolve duplicates
            moved_seed_ids = _find_moved_seed_ids(old_roots)
            try:
                _apply_merge_updates(
                    project_name=project_name,
                    moved_seed_ids=moved_seed_ids,
                    new_root_id=new_root_id,
                    edit_timestamp=edit_timestamp,
                )
            except Exception as exc:  # pylint: disable=broad-exception-caught
                logger.error(f"Error updating segments/duplicates after merge: {exc}")
>>>>>>> 8851e4a8
        else:
            logger.warning(f"No old roots found for new root {new_root_id}")

    except Exception as e:  # pylint: disable=broad-exception-caught
        logger.error(f"Error processing merge event: {e}", exc_info=True)


def process_split_event(  # pylint: disable=unused-argument
    event_data: dict[str, Any],
    project_name: str,
    cave_client: Optional[CAVEclient],
    server_address: str,
    table_id: str,
) -> None:
    """
    Process a split event from PyChunkedGraph.

    For splits, we get supervoxel IDs directly from each new root segment
    using the PyChunkedGraph leaves endpoint.

    Args:
        event_data: Event data from Pub/Sub
        project_name: Project name
        cave_client: CAVE client instance (optional, not currently used for splits)
        server_address: PCG server address
        table_id: Table/graph ID
    """
    try:
        # PyChunkedGraph sends multiple new_root_ids for splits
        new_root_ids = event_data.get("new_root_ids", [])

        # Use current time if no timestamp provided
        edit_timestamp = datetime.now(timezone.utc)
        if "timestamp" in event_data:
            ts = event_data["timestamp"]
            if isinstance(ts, str):
                edit_timestamp = datetime.fromisoformat(ts)
            elif isinstance(ts, (int, float)):
                edit_timestamp = datetime.fromtimestamp(ts, tz=timezone.utc)

        timestamp_int = int(edit_timestamp.timestamp())
        event_id = str(event_data.get("operation_id", f"split_{timestamp_int}"))
        print(event_data)

        if len(new_root_ids) < 2:
            logger.warning(
                f"Split event should have multiple new_root_ids, "
                f"got {len(new_root_ids)}"
            )
            return

        print(
            f"[DEBUG] Processing split - event_id: {event_id}, "
            f"new_root_ids: {new_root_ids}"
        )

        # Query lineage graph to find the old root
        timestamp_past = datetime.now(timezone.utc) - timedelta(minutes=1)
        lineage_results = get_old_roots_from_lineage_graph(
            server_address=server_address,
            table_id=table_id,
            root_ids=new_root_ids,
            timestamp_past=timestamp_past,
        )

        # Find the common old root (should be same for all new roots in a split)
        old_root_id = None
        for new_root in new_root_ids:
            if new_root in lineage_results and lineage_results[new_root]:
                old_root_id = lineage_results[new_root][0]
                break

        if not old_root_id:
            logger.warning(f"Could not find old root for split event {event_id}")
            return

        print(f"[DEBUG] Found old root {old_root_id} for split into {new_root_ids}")

        # Get all supervoxels that currently belong to the old root
        old_supervoxels = get_supervoxels_by_segment(segment_id=old_root_id)
        print(
            f"[DEBUG] Found {len(old_supervoxels)} supervoxels currently "
            f"assigned to old root {old_root_id}"
        )

        # Build supervoxel assignments mapping
        supervoxel_assignments = {}
        for new_root_id in new_root_ids:
            # Get all supervoxel IDs that belong to this new root
            new_segment_supervoxel_ids = get_supervoxel_ids_from_segment(
                server_address=server_address,
                table_id=table_id,
                segment_id=new_root_id,
            )

            print(
                f"[DEBUG] Got {len(new_segment_supervoxel_ids)} supervoxels "
                f"for new root {new_root_id}"
            )

            # Convert to set for faster lookup
            new_segment_supervoxel_set = set(new_segment_supervoxel_ids)

            # Check each supervoxel from old root
            for supervoxel in old_supervoxels:
                if supervoxel.supervoxel_id in new_segment_supervoxel_set:
                    supervoxel_assignments[supervoxel.supervoxel_id] = new_root_id
                    print(
                        f"[DEBUG] Assigning supervoxel "
                        f"{supervoxel.supervoxel_id}: "
                        f"{old_root_id} -> {new_root_id}"
                    )

        # Update all supervoxels in a single transaction with event tracking
        updated_count = update_supervoxels_for_split(
            old_root_id=old_root_id,
            new_root_ids=new_root_ids,
            supervoxel_assignments=supervoxel_assignments,
            project_name=project_name,
            event_id=event_id,
            edit_timestamp=edit_timestamp,
            operation_type="split",
        )

        logger.info(
            f"Completed split processing for root {old_root_id}: "
            f"updated {updated_count} supervoxels across {len(new_root_ids)} new roots"
        )

        # Queue segment updates for affected segments
        try:
            all_affected_segments = [old_root_id] + new_root_ids
            queued_count = queue_segment_updates_for_segments(
                project_name=project_name,
                segment_ids=all_affected_segments
            )
            logger.info(f"Queued {queued_count} segment updates for split")
        except Exception as e:  # pylint: disable=broad-exception-caught
            logger.error(f"Failed to queue segment updates for split: {e}")

    except Exception as e:  # pylint: disable=broad-exception-caught
        logger.error(f"Error processing split event: {e}", exc_info=True)


def process_edit_event(
    event_data: dict[str, Any],
    message_attributes: dict[str, str],
    project_name: str,
    cave_client: CAVEclient,
    server_address: str,
) -> None:
    """
    Process an edit event from PyChunkedGraph.

    Args:
        event_data: Event data from Pub/Sub
        message_attributes: Message attributes from Pub/Sub
        project_name: Project name
        cave_client: CAVE client instance
        server_address: PCG server address
    """
    table_id = message_attributes.get("table_id", project_name)

    # Detect operation type from new_root_ids count
    new_root_ids = event_data.get("new_root_ids", [])

    if len(new_root_ids) == 1:
        # Single new root = merge
        process_merge_event(
            event_data, project_name, cave_client, server_address, table_id
        )
    elif len(new_root_ids) > 1:
        # Multiple new roots = split
        print(f"[DEBUG] Detected split: {len(new_root_ids)} new roots")
        process_split_event(
            event_data, project_name, cave_client, server_address, table_id
        )
    else:
        logger.warning("No new_root_ids in event data")


def run_pcg_edit_listener(  # pylint: disable=too-many-branches,too-many-statements
    project_id: str,
    subscription_name: str,
    project_name: Optional[str] = None,
    datastack_name: Optional[str] = None,
    server_address: Optional[str] = None,
    poll_interval_sec: int = 5,
    max_messages: int = 10,
) -> None:
    """
    Run the PCG edit listener worker.

    Args:
        project_id: GCP project ID
        subscription_name: Pub/Sub subscription name
        project_name: Task management project name (auto-detected from
            table_id in messages if not provided)
        datastack_name: CAVE datastack name (auto-detected from project)
        server_address: PCG server address (auto-detected from project,
            defaults to https://data.proofreading.zetta.ai)
        poll_interval_sec: How often to poll for messages
        max_messages: Maximum messages to pull per batch
    """
    print("[DEBUG] Starting PCG edit listener")
    logger.info("Starting PCG edit listener")

    # Get project configuration from database if project_name provided
    project = None
    if project_name:
        print("[DEBUG] Connecting to database...")
        with get_session_context() as session:
            print("[DEBUG] Database connection established")
            print(f"[DEBUG] Querying for project: {project_name}")
            project = (
                session.query(ProjectModel)
                .filter_by(project_name=project_name)
                .first()
            )
            print(f"[DEBUG] Project found: {project is not None}")
            if not project:
                raise ValueError(f"Project '{project_name}' not found!")

        print("[DEBUG] Checking datastack_name...")
        # Use provided values or get from project
        if datastack_name is None and project:
            datastack_name = project.datastack_name
            if not datastack_name:
                raise ValueError(
                    f"No datastack_name for project '{project_name}'"
                )
        print(f"[DEBUG] Datastack: {datastack_name}")

    # Set server_address (default if not provided)
    print("[DEBUG] Checking server_address...")
    if server_address is None:
        # Follow same pattern as cave_synapse_mgr.py
        if datastack_name and datastack_name.startswith("wclee"):
            server_address = "https://global.daf-apis.com"
        else:
            server_address = "https://data.proofreading.zetta.ai"
    print(f"[DEBUG] Server: {server_address}")

    print("[DEBUG] Creating PubSub queue...")
    logger.info(f"Using datastack: {datastack_name}")
    logger.info(f"Using server: {server_address}")

    pubsub_queue: PubSubPullQueue = PubSubPullQueue(
        name="pcg_edit_queue",
        project_id=project_id,
        subscription_name=subscription_name,
    )
    print("[DEBUG] PubSub queue created")

    # Try to create CAVE client for lineage queries
    # Optional: works without it if PubSub events include old_root_ids
    print("[DEBUG] Initializing CAVEclient...")
    cave_client = None
    try:
        cave_client = CAVEclient(
            datastack_name=datastack_name,
            server_address=server_address,
            auth_token=os.getenv("CAVE_AUTH_TOKEN"),
        )
        logger.info("CAVEclient initialized successfully")
        print("[DEBUG] CAVEclient initialized successfully")
    except Exception as e:  # pylint: disable=broad-exception-caught
        logger.warning(f"Could not initialize CAVEclient: {e}")
        logger.info(
            "Continuing without CAVEclient. "
            "Events must include old_root_ids."
        )
        print(f"[DEBUG] CAVEclient failed: {e}")

    print("[DEBUG] Starting main listener loop...")
    logger.info(
        "Listening to subscription: "
        f"projects/{project_id}/subscriptions/{subscription_name}"
    )
    print(
        "[DEBUG] Waiting for messages from PubSub "
        "(this will block until messages arrive)..."
    )

    while True:
        try:
            messages = pubsub_queue.pull(max_num=max_messages)
            print(f"[DEBUG] Received {len(messages)} message(s)")

            for msg in messages:
                try:
                    # Extract attributes from payload
                    message_attributes = msg.payload.pop("_pubsub_attributes", {})

                    # Use table_id as project_name if project_name not provided
                    msg_project_name = (
                        project_name or message_attributes.get("table_id")
                    )
                    if not msg_project_name:
                        logger.warning(
                            "No project_name provided and no table_id in "
                            "message attributes. Skipping message."
                        )
                        msg.acknowledge_fn()
                        continue

                    process_edit_event(
                        msg.payload,
                        message_attributes,
                        msg_project_name,
                        cave_client,
                        server_address
                    )
                    msg.acknowledge_fn()
                except Exception as e:  # pylint: disable=broad-exception-caught
                    logger.error(f"Error processing message: {e}", exc_info=True)

            if not messages:
                time.sleep(poll_interval_sec)

        except KeyboardInterrupt:
            logger.info("Shutting down PCG edit listener")
            break
        except Exception as e:  # pylint: disable=broad-exception-caught
            logger.error(f"Error in main loop: {e}", exc_info=True)
            time.sleep(poll_interval_sec)<|MERGE_RESOLUTION|>--- conflicted
+++ resolved
@@ -501,7 +501,6 @@
                 edit_timestamp=edit_timestamp,
                 operation_type="merge",
             )
-<<<<<<< HEAD
             print(f"[DEBUG] Updated {count} supervoxels for merge")
             logger.info(
                 f"Updated {count} supervoxels for merge: {old_roots} -> {new_root_id}"
@@ -519,8 +518,6 @@
             except Exception as e:  # pylint: disable=broad-exception-caught
                 print(f"[DEBUG] Error queueing segment updates for merge: {e}")
                 logger.error(f"Failed to queue segment updates for merge: {e}")
-=======
-            logger.info(f"Updated {count} supervoxels for merge: {old_roots} -> {new_root_id}")
 
             # Update moved segments and resolve duplicates
             moved_seed_ids = _find_moved_seed_ids(old_roots)
@@ -533,7 +530,6 @@
                 )
             except Exception as exc:  # pylint: disable=broad-exception-caught
                 logger.error(f"Error updating segments/duplicates after merge: {exc}")
->>>>>>> 8851e4a8
         else:
             logger.warning(f"No old roots found for new root {new_root_id}")
 
